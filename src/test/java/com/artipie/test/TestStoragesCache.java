/*
 * The MIT License (MIT) Copyright (c) 2020-2021 artipie.com
 * https://github.com/artipie/artipie/LICENSE.txt
 */
package com.artipie.test;

<<<<<<< HEAD
import com.artipie.asto.factory.StoragesLoader;
=======
>>>>>>> 2bd3da5e
import com.artipie.settings.cache.CachedStorages;
import java.util.concurrent.atomic.AtomicInteger;

/**
 * Test storages caches.
 * @since 0.28
 */
public final class TestStoragesCache extends CachedStorages {

    /**
     * Counter for `invalidateAll()` method calls.
     */
    private final AtomicInteger cnt;

    /**
     * Ctor.
     * Here an instance of cache is created. It is important that cache
     * is a local variable.
     */
    public TestStoragesCache() {
<<<<<<< HEAD
        super(new StoragesLoader());
=======
        super();
>>>>>>> 2bd3da5e
        this.cnt = new AtomicInteger(0);
    }

    @Override
    public void invalidate() {
        this.cnt.incrementAndGet();
        super.invalidate();
    }

    /**
     * Was this case invalidated?
     *
     * @return True, if it was invalidated once
     */
    public boolean wasInvalidated() {
        return this.cnt.get() == 1;
    }
}<|MERGE_RESOLUTION|>--- conflicted
+++ resolved
@@ -4,10 +4,7 @@
  */
 package com.artipie.test;
 
-<<<<<<< HEAD
 import com.artipie.asto.factory.StoragesLoader;
-=======
->>>>>>> 2bd3da5e
 import com.artipie.settings.cache.CachedStorages;
 import java.util.concurrent.atomic.AtomicInteger;
 
@@ -28,11 +25,7 @@
      * is a local variable.
      */
     public TestStoragesCache() {
-<<<<<<< HEAD
         super(new StoragesLoader());
-=======
-        super();
->>>>>>> 2bd3da5e
         this.cnt = new AtomicInteger(0);
     }
 
