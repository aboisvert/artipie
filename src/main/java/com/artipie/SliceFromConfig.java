--- conflicted
+++ resolved
@@ -80,19 +80,10 @@
         final Settings settings, final RepoConfig config,
         final boolean standalone, final Tokens tokens) {
         super(
-<<<<<<< HEAD
-            new AsyncSlice(
-                settings.auth().thenApply(
-                    auth -> SliceFromConfig.build(
-                        http, settings, new LoggingAuth(auth), tokens, settings.policy(),
+            SliceFromConfig.build(
+                http, settings, new LoggingAuth(settings.auth()), tokens, settings.policy(),
                         config, standalone
-                    )
-                )
-=======
-            SliceFromConfig.build(
-                http, settings, new LoggingAuth(settings.auth()),
-                tokens, config, standalone
->>>>>>> 2bd3da5e
+
             )
         );
     }
