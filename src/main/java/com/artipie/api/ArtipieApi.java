/*
 * The MIT License (MIT)
 *
 * Copyright (c) 2020 artipie.com
 *
 * Permission is hereby granted, free of charge, to any person obtaining a copy
 * of this software and associated documentation files (the "Software"), to deal
 * in the Software without restriction, including without limitation the rights
 * to use, copy, modify, merge, publish, distribute, sublicense, and/or sell
 * copies of the Software, and to permit persons to whom the Software is
 * furnished to do so, subject to the following conditions:
 *
 * The above copyright notice and this permission notice shall be included
 * in all copies or substantial portions of the Software.
 *
 * THE SOFTWARE IS PROVIDED "AS IS", WITHOUT WARRANTY OF ANY KIND, EXPRESS OR
 * IMPLIED, INCLUDING BUT NOT LIMITED TO THE WARRANTIES OF MERCHANTABILITY,
 * FITNESS FOR A PARTICULAR PURPOSE AND NON-INFRINGEMENT. IN NO EVENT SHALL THE
 * AUTHORS OR COPYRIGHT HOLDERS BE LIABLE FOR ANY CLAIM, DAMAGES OR OTHER
 * LIABILITY, WHETHER IN AN ACTION OF CONTRACT, TORT OR OTHERWISE, ARISING FROM,
 * OUT OF OR IN CONNECTION WITH THE SOFTWARE OR THE USE OR OTHER DEALINGS IN THE
 * SOFTWARE.
 */
package com.artipie.api;

import com.amihaiemil.eoyaml.Yaml;
import com.artipie.Settings;
import com.artipie.YamlPermissions;
import com.artipie.api.artifactory.AddUpdatePermissionSlice;
import com.artipie.api.artifactory.AddUpdateUserSlice;
import com.artipie.api.artifactory.CreateRepoSlice;
import com.artipie.api.artifactory.DeletePermissionSlice;
import com.artipie.api.artifactory.DeleteUserSlice;
import com.artipie.api.artifactory.GetPermissionSlice;
import com.artipie.api.artifactory.GetPermissionsSlice;
import com.artipie.api.artifactory.GetUserSlice;
import com.artipie.api.artifactory.GetUsersSlice;
import com.artipie.asto.Concatenation;
import com.artipie.asto.Key;
import com.artipie.asto.Remaining;
import com.artipie.asto.rx.RxStorageWrapper;
import com.artipie.http.Slice;
import com.artipie.http.async.AsyncSlice;
import com.artipie.http.auth.Permission;
import com.artipie.http.auth.SliceAuth;
import com.artipie.http.headers.Header;
import com.artipie.http.rq.RequestLineFrom;
import com.artipie.http.rq.RqMethod;
import com.artipie.http.rs.RsStatus;
import com.artipie.http.rs.RsWithHeaders;
import com.artipie.http.rs.RsWithStatus;
import com.artipie.http.rt.ByMethodsRule;
import com.artipie.http.rt.RtRule;
import com.artipie.http.rt.RtRulePath;
import com.artipie.http.rt.SliceRoute;
import hu.akarnokd.rxjava2.interop.SingleInterop;
import io.reactivex.Single;
import java.nio.charset.StandardCharsets;
import java.util.regex.Matcher;
import java.util.regex.Pattern;
import org.apache.http.NameValuePair;
import org.apache.http.client.utils.URLEncodedUtils;

/**
 * Artipie API endpoints.
 * @since 0.6
 * @checkstyle ClassDataAbstractionCouplingCheck (500 lines)
 * @checkstyle ClassFanOutComplexityCheck (500 lines)
 */
@SuppressWarnings({"PMD.AvoidDuplicateLiterals", "PMD.ExcessiveMethodLength"})
public final class ArtipieApi extends Slice.Wrap {

    /**
     * New Artipie API.
     * @param settings Artipie settings
     * @todo #444:30min Constructor decomposition
     *  This constructor is very huge, difficult to read and understand: extract some methods,
     *  wrappers, classes, etc from it to make it more elegant.
     */
    public ArtipieApi(final Settings settings) {
        // @checkstyle LineLengthCheck (500 lines)
        super(
            new AsyncSlice(
                Single.zip(
                    Single.fromCallable(settings::auth).flatMap(SingleInterop::fromFuture),
                    Single.fromCallable(settings::storage).map(RxStorageWrapper::new)
                        .flatMap(storage -> storage.value(new Key.From("_permissions.yaml")).flatMap(data -> new Concatenation(data).single()))
                        .map(buf -> new Remaining(buf).bytes())
                        .map(bytes -> Yaml.createYamlInput(new String(bytes, StandardCharsets.UTF_8)).readYamlMapping())
                        .map(YamlPermissions::new),
                    (auth, perm) -> new SliceAuth(
                        new SliceRoute(
                            new RtRulePath(
                                new RtRule.All(
                                    new RtRule.ByPath(Pattern.compile("/api/repos/(?:[^/.]+)")),
                                    new ByMethodsRule(RqMethod.GET),
                                    (line, headers) -> URLEncodedUtils.parse(
                                        new RequestLineFrom(line).uri(),
                                        StandardCharsets.UTF_8.displayName()
                                    ).stream().anyMatch(pair -> "repo".equals(pair.getName()))
                                ),
                                (line, headers, body) -> {
                                    final Matcher matcher = Pattern.compile("/api/repos/(?<user>[^/.]+)")
                                        .matcher(new RequestLineFrom(line).uri().getPath());
                                    if (!matcher.matches()) {
                                        throw new IllegalStateException("Should match");
                                    }
                                    return new RsWithHeaders(
                                        new RsWithStatus(RsStatus.FOUND),
                                        new Header(
                                            "Location",
                                            String.format(
                                                "/dashboard/%s/%s?type=%s",
                                                matcher.group("user"),
                                                URLEncodedUtils.parse(
                                                    new RequestLineFrom(line).uri(),
                                                    StandardCharsets.UTF_8.displayName()
                                                ).stream()
                                                    .filter(pair -> "repo".equals(pair.getName()))
                                                    .findFirst().orElseThrow().getValue(),
                                                URLEncodedUtils.parse(
                                                    new RequestLineFrom(line).uri(),
                                                    StandardCharsets.UTF_8.displayName()
                                                ).stream()
                                                    .filter(pair -> "type".equals(pair.getName()))
                                                    .findFirst().map(NameValuePair::getValue)
                                                    .orElse("maven")
                                            )
                                        )
                                    );
                                }
                            ),
                            new RtRulePath(
                                new RtRule.All(
                                    new RtRule.ByPath(Pattern.compile("/api/repos/(?:[^/.]+)")),
                                    new ByMethodsRule(RqMethod.GET)
                                ),
                                new ApiRepoListSlice(settings)
                            ),
                            new RtRulePath(
                                new RtRule.All(
                                    new RtRule.ByPath(Pattern.compile("/api/repos/(?:[^/.]+)/(?:[^/.]+)")),
                                    new ByMethodsRule(RqMethod.GET)
                                ),
                                new ApiRepoGetSlice(settings)
                            ),
                            new RtRulePath(
                                new RtRule.All(
                                    new RtRule.ByPath(Pattern.compile("/api/repos/(?:[^/.]+)")),
                                    new ByMethodsRule(RqMethod.POST)
                                ),
                                new ApiRepoUpdateSlice(settings)
                            ),
                            new RtRulePath(
                                new RtRule.All(
                                    new RtRule.ByPath(Pattern.compile("/api/users/(?:[^/.]+)/password")),
                                    new ByMethodsRule(RqMethod.POST)
                                ),
                                new ApiChangeUserPassword(settings)
                            ),
                            new RtRulePath(
                                new RtRule.All(
                                    new RtRule.ByPath(Pattern.compile("/api/repositories/.*")),
                                    new ByMethodsRule(RqMethod.PUT)
                                ),
                                new CreateRepoSlice(settings)
                            ),
                            new RtRulePath(
                                new RtRule.All(
                                    new RtRule.ByPath(GetUserSlice.PTRN),
                                    new ByMethodsRule(RqMethod.GET)
                                ),
                                new GetUserSlice(settings)
                            ),
                            new RtRulePath(
                                new RtRule.All(
                                    new RtRule.ByPath(GetUsersSlice.PATH),
                                    new ByMethodsRule(RqMethod.GET)
                                ),
                                new GetUsersSlice(settings)
                            ),
                            new RtRulePath(
                                new RtRule.All(
                                    new RtRule.ByPath(GetUserSlice.PTRN),
                                    new ByMethodsRule(RqMethod.DELETE)
                                ),
                                new DeleteUserSlice(settings)
                            ),
                            new RtRulePath(
                                new RtRule.All(
                                    new RtRule.ByPath(GetUserSlice.PTRN),
                                    new RtRule.Any(
                                        new ByMethodsRule(RqMethod.PUT),
                                        new ByMethodsRule(RqMethod.POST)
                                    )
                                ),
                                new AddUpdateUserSlice(settings)
                            ),
                            new RtRulePath(
                                new RtRule.All(
                                    new RtRule.ByPath(GetPermissionsSlice.PATH),
                                    new ByMethodsRule(RqMethod.GET)
                                ),
                                new GetPermissionsSlice(settings)
                            ),
                            new RtRulePath(
                                new RtRule.All(
<<<<<<< HEAD
                                    new RtRule.ByPath(AddUpdatePermissionSlice.PATH),
                                    new ByMethodsRule(RqMethod.PUT)
=======
                                    new RtRule.ByPath(DeletePermissionSlice.PATH),
                                    new ByMethodsRule(RqMethod.DELETE)
>>>>>>> a9cd4f7f
                                ),
                                new GetPermissionsSlice(settings)
                            ),
                            new RtRulePath(
                                new RtRule.All(
                                    new RtRule.ByPath(GetPermissionSlice.PTRN),
                                    new ByMethodsRule(RqMethod.GET)
                                ),
                                new GetPermissionSlice(settings)
                            )
                        ),
                        new Permission.ByName("api", perm),
                        new AuthApi(auth)
                    )
                ).to(SingleInterop.get())
            )
        );
    }
}<|MERGE_RESOLUTION|>--- conflicted
+++ resolved
@@ -205,13 +205,15 @@
                             ),
                             new RtRulePath(
                                 new RtRule.All(
-<<<<<<< HEAD
                                     new RtRule.ByPath(AddUpdatePermissionSlice.PATH),
                                     new ByMethodsRule(RqMethod.PUT)
-=======
+                                ),
+                                new GetPermissionsSlice(settings)
+                            ),
+                            new RtRulePath(
+                                new RtRule.All(
                                     new RtRule.ByPath(DeletePermissionSlice.PATH),
                                     new ByMethodsRule(RqMethod.DELETE)
->>>>>>> a9cd4f7f
                                 ),
                                 new GetPermissionsSlice(settings)
                             ),
