--- conflicted
+++ resolved
@@ -146,13 +146,7 @@
             )
         );
         if (validator.validate(context)) {
-<<<<<<< HEAD
-            final JsonObject json = Json.createReader(
-                new StringReader(context.body().asString())
-            ).readObject();
-=======
             final JsonObject json = BaseRest.readJsonObject(context);
->>>>>>> acec147d
             final String repomsg = "Section `repo` is required";
             final Validator jsvalidator = new Validator.All(
                 Validator.validator(
