--- conflicted
+++ resolved
@@ -94,7 +94,7 @@
         return this.credentials().thenApply(
             file -> file.<Authentication>map(AuthFromYaml::new).orElse(new AuthFromEnv())
         ).thenApply(
-            auth -> new ChainedAuth(new CachedAuth(new GithubAuth()), auth)
+            auth -> new Authentication.Joined(new CachedAuth(new GithubAuth()), auth)
         );
     }
 
@@ -146,11 +146,6 @@
                     }
                     return auth;
                 }
-<<<<<<< HEAD
-=======
-            ).thenApply(
-                auth -> new Authentication.Joined(new CachedAuth(new GithubAuth()), auth)
->>>>>>> d9ce18aa
             );
         } else if (YamlSettings.hasTypeFile(cred)) {
             res = CompletableFuture.failedFuture(
