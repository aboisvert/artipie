--- conflicted
+++ resolved
@@ -166,7 +166,6 @@
     }
 
     @Override
-<<<<<<< HEAD
     public Policy<?> policy() {
         final YamlMapping mapping = this.meta().yamlMapping("policy");
         final Policy<?> res;
@@ -178,10 +177,11 @@
             );
         }
         return res;
-=======
+    }
+
+    @Override
     public ArtipieCaches caches() {
         return this.acach;
->>>>>>> 2bd3da5e
     }
 
     @Override
