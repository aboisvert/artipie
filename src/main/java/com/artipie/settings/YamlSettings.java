--- conflicted
+++ resolved
@@ -155,47 +155,6 @@
     }
 
     /**
-<<<<<<< HEAD
-     * Policy storage if `artipie` policy is used or empty.
-     * @param cfg Yaml config
-     * @return Storage if configured
-     */
-    private static Optional<Storage> initPolicyStorage(final YamlMapping cfg) {
-        Optional<Storage> res = Optional.empty();
-        final YamlSequence credentials = cfg.yamlSequence(YamlSettings.NODE_CREDENTIALS);
-        final YamlMapping policy = cfg.yamlMapping(YamlSettings.NODE_POLICY);
-        if (credentials != null && !credentials.isEmpty()) {
-            final Optional<YamlMapping> asto = credentials
-                .values().stream().map(YamlNode::asMapping)
-                .filter(node -> YamlSettings.ARTIPIE.equals(node.string(YamlSettings.NODE_TYPE)))
-                .findFirst().map(node -> node.yamlMapping(YamlSettings.NODE_STORAGE));
-            if (asto.isPresent()) {
-                res = Optional.of(
-                    CachedStorages.STORAGES.newObject(
-                        asto.get().string(YamlSettings.NODE_TYPE),
-                        new Config.YamlStorageConfig(asto.get())
-                    )
-                );
-            } else if (policy != null
-                && YamlSettings.ARTIPIE.equals(policy.string(YamlSettings.NODE_TYPE))
-                && policy.yamlMapping(YamlSettings.NODE_STORAGE) != null) {
-                res = Optional.of(
-                    CachedStorages.STORAGES.newObject(
-                        policy.yamlMapping(YamlSettings.NODE_STORAGE)
-                            .string(YamlSettings.NODE_TYPE),
-                        new Config.YamlStorageConfig(
-                            policy.yamlMapping(YamlSettings.NODE_STORAGE)
-                        )
-                    )
-                );
-            }
-        }
-        return res;
-    }
-
-    /**
-=======
->>>>>>> 489373dc
      * Initialise authentication. If `credentials` section is absent or empty,
      * {@link AuthFromEnv} is used.
      * @param settings Yaml settings
@@ -260,7 +219,7 @@
                     ).findFirst().map(node -> node.yamlMapping(YamlSettings.NODE_STORAGE));
                 if (asto.isPresent()) {
                     res = Optional.of(
-                        new StoragesLoader().newObject(
+                        CachedStorages.STORAGES.newObject(
                             asto.get().string(YamlSettings.NODE_TYPE),
                             new Config.YamlStorageConfig(asto.get())
                         )
@@ -269,7 +228,7 @@
                     && YamlSettings.ARTIPIE.equals(policy.string(YamlSettings.NODE_TYPE))
                     && policy.yamlMapping(YamlSettings.NODE_STORAGE) != null) {
                     res = Optional.of(
-                        new StoragesLoader().newObject(
+                        CachedStorages.STORAGES.newObject(
                             policy.yamlMapping(YamlSettings.NODE_STORAGE)
                                 .string(YamlSettings.NODE_TYPE),
                             new Config.YamlStorageConfig(
