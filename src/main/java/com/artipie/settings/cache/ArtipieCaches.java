--- conflicted
+++ resolved
@@ -4,11 +4,6 @@
  */
 package com.artipie.settings.cache;
 
-<<<<<<< HEAD
-import com.artipie.asto.factory.StoragesLoader;
-
-=======
->>>>>>> 2bd3da5e
 /**
  * Encapsulates caches which are possible to use in settings of Artipie server.
  *
@@ -50,16 +45,9 @@
          * @param users Users cache
          * @param strgcache Storages cache
          */
-<<<<<<< HEAD
-        public All() {
-            this.authcache = new CachedUsers();
-            this.strgcache = new CachedStorages(new StoragesLoader());
-            this.credscache = new CachedCreds();
-=======
         public All(final Cleanable users, final StoragesCache strgcache) {
             this.authcache = users;
             this.strgcache = strgcache;
->>>>>>> 2bd3da5e
         }
 
         @Override
