--- conflicted
+++ resolved
@@ -7,8 +7,7 @@
 import com.amihaiemil.eoyaml.YamlMapping;
 import com.artipie.ArtipieException;
 import com.artipie.asto.Storage;
-import com.artipie.asto.factory.Config;
-import com.artipie.asto.factory.StoragesLoader;
+import com.artipie.asto.factory.Storages;
 import com.artipie.jfr.JfrStorage;
 import com.artipie.jfr.StorageCreateEvent;
 import com.artipie.misc.ArtipieProperties;
@@ -33,11 +32,7 @@
     /**
      * Storages factory.
      */
-<<<<<<< HEAD
-    private final StoragesLoader storages;
-=======
     private static final Storages STORAGES = new Storages();
->>>>>>> 2bd3da5e
 
     /**
      * Cache for storages.
@@ -47,12 +42,7 @@
     /**
      * Ctor.
      */
-<<<<<<< HEAD
-    protected CachedStorages(final StoragesLoader storages) {
-        this.storages = storages;
-=======
     public CachedStorages() {
->>>>>>> 2bd3da5e
         this.cache = CacheBuilder.newBuilder()
             .expireAfterWrite(
                 //@checkstyle MagicNumberCheck (1 line)
@@ -87,25 +77,11 @@
                     final StorageCreateEvent event = new StorageCreateEvent();
                     if (event.isEnabled()) {
                         event.begin();
-<<<<<<< HEAD
-                        res = new JfrStorage(
-                            this.storages.newObject(
-                                type, new Config.YamlStorageConfig(yaml)
-                            )
-                        );
-                        event.storage = res.identifier();
-                        event.commit();
-                    } else {
-                        res = new JfrStorage(
-                            this.storages.newObject(type, new Config.YamlStorageConfig(yaml))
-                        );
-=======
                         res = new JfrStorage(CachedStorages.STORAGES.newStorage(type, yaml));
                         event.storage = res.identifier();
                         event.commit();
                     } else {
                         res = new JfrStorage(CachedStorages.STORAGES.newStorage(type, yaml));
->>>>>>> 2bd3da5e
                     }
                     return res;
                 }
