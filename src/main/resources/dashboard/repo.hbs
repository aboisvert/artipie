--- conflicted
+++ resolved
@@ -70,16 +70,10 @@
 only be able to download them. Nobody else will have any access to the repo.</p>
 
 <p>This is how you may configure it inside your
-<<<<<<< HEAD
 <a href="https://maven.apache.org/guides/introduction/introduction-to-the-pom.html"><code>pom.xml</code></a>:</p>
-=======
-<a href="https://maven.apache.org/guides/introduction/introduction-to-the-pom.html"><code>pom.xml</code></a>
-provided your repository name is <code>{{name}}</code>:</p>
->>>>>>> 312fa1f1
 
 <pre>&lt;project&gt;
   [...]
-<<<<<<< HEAD
   &lt;distributionManagement&gt;
     &lt;snapshotRepository&gt;
       &lt;id&gt;artipie&lt;/id&gt;
@@ -92,22 +86,7 @@
       &lt;url&gt;https://central.artipie.com/{{user}}/{{name}}&lt;/url&gt;
     &lt;/repository&gt;
   &lt;/repositories&gt;
-&lt;/project&gt;</pre
-=======
-  &lt;distributionManagement>
-    &lt;snapshotRepository>
-      &lt;id>artipie&lt;/id>
-      &lt;url>https://central.artipie.com/{{name}}&lt;/url>
-    &lt;/snapshotRepository>
-  &lt;/distributionManagement>
-  &lt;repositories>
-    &lt;repository>
-      &lt;id>artipie&lt;/id>
-      &lt;url>https://central.artipie.com/{{name}}&lt;/url>
-    &lt;/repository>
-  &lt;/repositories>
-&lt;/project></pre>
->>>>>>> 312fa1f1
+&lt;/project&gt;</pre>
 
 <p>You publish just with
 <a href="https://maven.apache.org/plugins/maven-deploy-plugin/usage.html"><code>mvn deploy</code></a>
