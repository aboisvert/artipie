<img src="https://www.artipie.com/logo.svg" width="64px" height="64px"/>

[![EO principles respected here](https://www.elegantobjects.org/badge.svg)](https://www.elegantobjects.org)
[![DevOps By Rultor.com](http://www.rultor.com/b/artipie/artipie)](http://www.rultor.com/p/artipie/artipie)
[![We recommend IntelliJ IDEA](https://www.elegantobjects.org/intellij-idea.svg)](https://www.jetbrains.com/idea/)

[![Build Status](https://img.shields.io/travis/artipie/artipie/master.svg)](https://travis-ci.org/artipie/artipie)
[![Javadoc](http://www.javadoc.io/badge/com.artipie/artipie.svg)](http://www.javadoc.io/doc/com.artipie/artipie)
[![License](https://img.shields.io/badge/license-MIT-green.svg)](https://github.com/artipie/artipie/blob/master/LICENSE.txt)
[![Hits-of-Code](https://hitsofcode.com/github/artipie/artipie)](https://hitsofcode.com/view/github/artipie/artipie)
[![Maven Central](https://img.shields.io/maven-central/v/com.artipie/artipie.svg)](https://maven-badges.herokuapp.com/maven-central/com.artipie/artipie)
[![PDD status](http://www.0pdd.com/svg?name=artipie/artipie)](http://www.0pdd.com/p?name=artipie/artipie)

Artipie is an experimental binary artifact management tool, similar to
[Artifactory](https://jfrog.com/artifactory/),
[Nexus](https://www.sonatype.com/product-nexus-repository),
[Archiva](https://archiva.apache.org/),
[ProGet](https://inedo.com/proget),
and many others.
The following set of features makes Artipie unique among all others:

  * It is open source ([MIT license](https://github.com/artipie/artipie/blob/master/LICENSE.txt))
  * It is horizontally scalable, you can add servers easily
  * It is written in reactive Java (using [Vert.x](https://vertx.io/))
  * It supports 10+ package managers, incl.
    [Maven](https://maven.apache.org/),
    [NuGet](https://www.nuget.org/),
    [Pip](https://pypi.org/project/pip/),
    [Gem](https://guides.rubygems.org/what-is-a-gem/),
    [Go](https://golang.org/),
    [Docker](https://www.docker.com/), etc.
  * It is database-free
  * It can host the data in the file system,
    [Amazon S3](https://aws.amazon.com/s3/),
    [Google Cloud](https://cloud.google.com/products/storage/),
    [HuaweiCloud OBS](https://www.huaweicloud.com/en-us/product/obs.html) etc.
  * Its quality of Java code is extraordinary high :)

The fastest way to start using Artipie is via
[Docker](https://docs.docker.com/get-docker/). First,
create a new directory `artipie` and `repo` sub-directory inside it. Then, put your
YAML config file into the `repo` sub-dir. Make sure that the name of your config file
is the name of repository you are going to host, and its name matches `[a-z0-9_]{3,32}`.
For example `foo.yaml`:

```yaml
repo:
  type: maven
  storage:
    type: fs
    path: /var/artipie
```

Now, go back to `artipie` and start the container:

```bash
$ docker run -v "$(pwd):/var/artipie" -p 8080:80 artipie/artipie
```

You should be able to use it with [Maven](https://maven.apache.org/)
at `http://localhost:8080`.

In the sections below you can see how to configure Artipie
to use it with different package managers.

We recommend you read the "Architecture" section in our
[White Paper](https://github.com/artipie/white-paper) to fully
understand how Artipie is designed.

<<<<<<< HEAD
=======
### Binary Repo

[![](https://github.com/artipie/artipie/workflows/Proof::binary/badge.svg)](./examples/binary)

Try this `repo.yaml` file:

```yaml
repo:
  type: file
  storage:
    type: fs
    path: /var/artipie/data
  permissions:
    "*":
      - "*"
```

You can send HTTP PUT/GET requests
to `http://localhost:8080/repo/<filename>` to upload/download a binary file,
e.g. `http://localhost:8080/repo/libsqlite3.so`.

### Maven Repo

Try this `maven.yaml` file to host a [Maven](https://maven.apache.org/) repo:

```yaml
repo:
  type: maven
  storage:
    type: fs
    path: /var/artipie/maven
  permissions:
    admin:
      - upload
      - download
    jeff:
      - upload
      - download
    "*":
      - download
```

Add [`<distributionManagement>`](https://maven.apache.org/pom.html#Distribution_Management)
section to your
[`pom.xml`](https://maven.apache.org/guides/introduction/introduction-to-the-pom.html)
(don't forget to specify authentication credentials in
[`~/.m2/settings.xml`](https://maven.apache.org/settings.html#Servers)
for `artipie` server):

```xml
<project>
  [...]
  <distributionManagement>
    <snapshotRepository>
      <id>artipie</id>
      <url>http://localhost:8080/maven</url>
    </snapshotRepository>
    <repository>
      <id>artipie</id>
      <url>http://localhost:8080/maven</url>
    </repository>
  </distributionManagement>
</project>
```

Then, `mvn deploy` your project.

Add [`<repository>`](https://maven.apache.org/pom.html#Repositories) and
[`<pluginRepository>`](https://maven.apache.org/pom.html#Repositories)
to your `pom.xml` (alternatively
[configure](https://maven.apache.org/guides/mini/guide-multiple-repositories.html)
it via
[`~/.m2/settings.xml`](https://maven.apache.org/settings.html)) to use deployed artifacts:

```xml
<project>
  [...]
  <pluginRepositories>
    <pluginRepository>
      <id>artipie</id>
      <name>artipie plugins</name>
      <url>http://localhost:8080/maven</url>
    </pluginRepository>
  </pluginRepositories>
  <repositories>
    <repository>
      <id>artipie</id>
      <name>artipie builds</name>
      <url>http://localhost:8080/maven</url>
    </repository>
  </repositories>
</project>
```

Run `mvn install` (or `mvn install -U` to force download dependencies).

### Maven proxy Repo

Try this `maven-central.yaml` file to host a proxy to Maven central:

```yaml
repo:
  type: maven-proxy
  storage: default
```

Artipie will redirect all Maven requests to Maven central.
Add it [as a mirror](https://maven.apache.org/guides/mini/guide-mirror-settings.html)
to `settings.xml`:
```xml
<settings>
  <mirrors>
    <mirror>
      <id>artipie-mirror</id>
      <name>Artipie Mirror Repository</name>
      <url>https://central.artipie.com/mirrors/maven-central</url>
      <mirrorOf>central</mirrorOf>
    </mirror>
  </mirrors>
</settings>
```

### RPM Repo

Create new directory `/var/artipie`, directory for configuration files
`/var/artipie/repo` and directory for RPM repository `/var/artipie/centos`.
Put repository config file to `/var/artipie/repo/centos.yaml`:

```yaml
repo:
  type: rpm
  storage:
    type: fs
    path: /var/artipie/centos
  settings:
    digest: sha256 # Digest algorithm for rpm packages checksum calculation, sha256 (default) and sha1 are supported
    naming-policy: sha1 # Naming policy for metadata files: plain, sha1 or sha256 (default) prefixed
    filelists: true # Calculate metadata filelists.xml, true by default
      
```

Put all RPM packages to repository directory: `/var/artipie/centos/centos`.

Optional: generate metadata using [CLI tool](https://github.com/artipie/rpm-adapter/).

Start Artipie Docker image:

```bash
$ docker run -v /var/artipie:/var/artipie artipie/artipie
```

On the client machine add local repository to the list of repos:

 - Install `yum-utils` if needed: `yum install yum-utils`
 - Add repository: `yum-config-manager --add-repo=http://yourepo/`
 - Refresh the repo: `yum upgrade all`
 - Download packages: `yum install package-name`

### NPM Repo

Try this `npm.yaml` file:

```yaml
repo:
  type: npm
  path: /npm
  storage:
    type: fs
    path: /tmp/artipie/data/npm
  permissions:
    john:
      - download
      - upload
    jane:
      - upload
```

To publish your npm project use the following command:

```bash
$ npm publish --registry=http://localhost:8080/npm
```

### NPM Authentication

- Calculate `base64` of the `user:password` string:
```
    $ echo -n 'user:password' | base64
```

- Edit your `$HOME/.npmrc` file:
```
    always-auth=true
    _auth=<base64 string>
```

### NPM Proxy Repo

Try this `npm-proxy.yaml` file:

```yaml
repo:
  type: npm-proxy
  path: npm-proxy
  storage:
    type: fs
    path: /tmp/artipie/data/npm-proxy
  settings:
    remote:
      url: https://registry.npmjs.org
```

To use it for downloading packages use the following command:

```bash
$ npm install --registry=http://localhost:8080/npm-proxy <package name>
```

or set it as a default repository:

```bash
$ npm set registry http://localhost:8080/npm-proxy
```

### Go Repo

Try this `go.yaml` file:

```yaml
repo:
  type: go
  path: go
  storage:
    type: fs
    path: /tmp/artipie/data/go
  permissions:
    admin:
      - "*"
    "*":
      - download
```

To use it for installing packages add it to `GOPROXY` environment variable:

```bash
$ export GOPROXY="http://localhost:8080/go,https://proxy.golang.org,direct"
```

Go packages have to be located in the local repository by their
names and versions, contain Go module and dependencies information
in `.mod` and `.info` files. Here is an example for package
`example.com/foo/bar` versions `0.0.1` and `0.0.2`:

```
/example.com
  /foo
    /bar
      /@v
        list
        v0.0.1.zip
        v0.0.1.mod
        v0.0.1.info
        v0.0.2.zip
        v0.0.2.mod
        v0.0.2.info
```

`list` is simple text file with list of the available versions.
You can use [go-adapter](https://github.com/artipie/go-adapter#how-it-works)
to generate necessary files and layout for Go source code.

### PHP Composer Repo

Try this `my-php.yaml` file:

```yaml
repo:
  type: php
  path: my-php
  storage:
    type: fs
    path: /tmp/artipie/data/my-php
```

To publish your PHP Composer package create package description JSON file `my-package.json`
with the following content:

```json
{
  "name": "my-org/my-package",
  "version": "1.0.0",
  "dist": {
    "url": "https://www.my-org.com/files/my-package.1.0.0.zip",
    "type": "zip"
  }
}
```

And add it to repository using PUT request:

```bash
$ curl -X PUT -T 'my-package.json' "http://localhost:8080/my-php"
```

To use this library in your project add requirement and repository to `composer.json`:

```json
{
    "repositories": [
         {"type": "composer", "url": "http://localhost:8080/my-php"}
    ],
    "require": {
        "my-org/my-package": "1.0.0"
    }
}
```

### NuGet Repo

Try this `nuget.yaml` file:

```yaml
repo:
  type: nuget
  path: my-nuget
  url: http://localhost:8080/my-nuget
  storage:
    type: fs
    path: /tmp/artipie/data/my-nuget
```

To publish your NuGet package use the following command:

```bash
$ nuget push my.lib.1.0.0.nupkg -Source=http://localhost:8080/my-nuget/index.json
```

To install the package into a project use the following command:

```bash
$ nuget install MyLib -Version 1.0.0 -Source=http://localhost:8080/my-nuget/index.json
```

### Gem Repo

Try this `gem.yaml` file:

```yaml
repo:
  type: gem
  storage:
    type: fs
    path: /tmp/artipie/data/my-nuget
```

Publish a gem:

```bash
$ gem push my_first_gem-0.0.0.gem --host http://localhost:8080/gem
```

Install a gem:

```bash
$ gem install my_first_gem --source http://localhost:8080/gem
```

### Helm chart repo

Try this `helm.yaml` file:

```yaml
repo:
  type: helm
  storage:
    type: fs
    path: /tmp/artipie/data/helm-charts
```

Publish a chart:

```bash
$ curl --data-binary "@my_chart-1.6.4.tgz" http://localhost:8080/helm
```

Install a chart:

```bash
$ helm repo add artipie http://localhost:8080/helm/charts
$ helm install my_chart artipie
```

### Docker Repo

Try this `docker.yaml` file:

```yaml
repo:
  type: docker
  storage:
    type: fs
    path: /tmp/artipie/data/my-docker
```

Docker registry has to be protected by HTTPS and should have no prefix in path.
In order to access this Docker repository it is required to run a reverse proxy such as
[nginx](https://nginx.org/) or [lighttpd](https://www.lighttpd.net/) to protect Artipie
with HTTPS and add forwarding of requests from `my-docker.my-company.com/<path>` to
`my-artipie.my-company.com/my-docker/<path>`.
Then to push your Docker image use the following command:

```bash
$ docker push my-docker.my-company.com/my-image
```

To pull the image use the following command:

```bash
$ docker pull my-docker.my-company.com/my-image
```

### Docker Proxy Repo

Try this `docker-proxy.yaml` file to host a proxy to `mcr.microsoft.com` registry:

```yaml
repo:
  type: docker-proxy
  settings:
    host: mcr.microsoft.com
```

Artipie will redirect all pull requests to specified registry.

Proxy repository supports caching in local storage.
To enable it and make previously accessed images available when source repository is down 
add `storage` section to config:

```yaml
repo:
  type: docker-proxy
  settings:
    host: mcr.microsoft.com
  storage:
    type: fs
    path: /tmp/artipie/data/my-docker-cache
```

### Python repo

Try this `pypi.yaml` file:

```yaml
repo:
  type: pypi
  storage:
    type: fs
    path: /tmp/artipie/data/python-repo
```

Publish a package(whl or tar.gz):
  * Install twine utility, if you don't do it already [docs](https://packaging.python.org/tutorials/packaging-projects/#uploading-the-distribution-archives).
```bash
$ python3 -m pip install --user --upgrade twine
```
  * build the package, as described in python docs
  * upload to server with a command
```bash
$ python3 -m twine upload --repository-url http://localhost:8080/pypi/ -u user.name -p pass testpkg/dist/*
```

Install a package:

```bash
$ pip install --index-url http://localhost:8080/pypi/ testpkg
```

>>>>>>> 6b11bc62
## Additional configuration

Environment variables:
 - `SSL_TRUSTALL` - trust all unkown certificates

## Multitenancy

You may want to run Artipie for your company, which has a few teams.
Each team may want to have its own repository. To do this, you create
a global configuration file `/etc/artipie.yml`:

```yaml
meta:
  layout: org
  storage:
    type: fs
    path: /tmp/artipie/data/my-docker
  credentials:
    type: file
    path: _credentials.yml
```

If the `type` is set to `file`, another YAML file is required in the storage, with
a list of users who will be allowed to create repos
(each `pass` is combination or either `plain` or `sha256` and a text):


```yaml
credentials:
  jane:
    pass: "plain:qwerty"
  john:
    pass: "sha256:xxxxxxxxxxxxxxxxxxxxxxx"
```

If the `type` is set to `env`, the following environment variables are expected:
`ARTIPIE_USER_NAME` and `ARTIPIE_USER_PASS`. For example, you start
Docker container with the `-e` option:

```bash
docker run -d -v /var/artipie:/var/artipie` -p 80:80 \
  -e ARTIPIE_USER_NAME=artipie -e ARTIPIE_USER_PASS=qwerty \
  artipie/artipie:latest
```

## Metrics

You may enable some basic metrics collecting and periodic publishing to application log
by adding `metrics` to `meta` section of global configuration file `/etc/artipie.yml`:

```yaml
meta:
  metrics:
    type: log # Metrics type, for now only `log` type is supported
    interval: 5 # Publishing interval in seconds, default value is 5
```


Thanks to [FreePik](https://www.freepik.com/free-photos-vectors/party) for the logo.<|MERGE_RESOLUTION|>--- conflicted
+++ resolved
@@ -67,486 +67,6 @@
 [White Paper](https://github.com/artipie/white-paper) to fully
 understand how Artipie is designed.
 
-<<<<<<< HEAD
-=======
-### Binary Repo
-
-[![](https://github.com/artipie/artipie/workflows/Proof::binary/badge.svg)](./examples/binary)
-
-Try this `repo.yaml` file:
-
-```yaml
-repo:
-  type: file
-  storage:
-    type: fs
-    path: /var/artipie/data
-  permissions:
-    "*":
-      - "*"
-```
-
-You can send HTTP PUT/GET requests
-to `http://localhost:8080/repo/<filename>` to upload/download a binary file,
-e.g. `http://localhost:8080/repo/libsqlite3.so`.
-
-### Maven Repo
-
-Try this `maven.yaml` file to host a [Maven](https://maven.apache.org/) repo:
-
-```yaml
-repo:
-  type: maven
-  storage:
-    type: fs
-    path: /var/artipie/maven
-  permissions:
-    admin:
-      - upload
-      - download
-    jeff:
-      - upload
-      - download
-    "*":
-      - download
-```
-
-Add [`<distributionManagement>`](https://maven.apache.org/pom.html#Distribution_Management)
-section to your
-[`pom.xml`](https://maven.apache.org/guides/introduction/introduction-to-the-pom.html)
-(don't forget to specify authentication credentials in
-[`~/.m2/settings.xml`](https://maven.apache.org/settings.html#Servers)
-for `artipie` server):
-
-```xml
-<project>
-  [...]
-  <distributionManagement>
-    <snapshotRepository>
-      <id>artipie</id>
-      <url>http://localhost:8080/maven</url>
-    </snapshotRepository>
-    <repository>
-      <id>artipie</id>
-      <url>http://localhost:8080/maven</url>
-    </repository>
-  </distributionManagement>
-</project>
-```
-
-Then, `mvn deploy` your project.
-
-Add [`<repository>`](https://maven.apache.org/pom.html#Repositories) and
-[`<pluginRepository>`](https://maven.apache.org/pom.html#Repositories)
-to your `pom.xml` (alternatively
-[configure](https://maven.apache.org/guides/mini/guide-multiple-repositories.html)
-it via
-[`~/.m2/settings.xml`](https://maven.apache.org/settings.html)) to use deployed artifacts:
-
-```xml
-<project>
-  [...]
-  <pluginRepositories>
-    <pluginRepository>
-      <id>artipie</id>
-      <name>artipie plugins</name>
-      <url>http://localhost:8080/maven</url>
-    </pluginRepository>
-  </pluginRepositories>
-  <repositories>
-    <repository>
-      <id>artipie</id>
-      <name>artipie builds</name>
-      <url>http://localhost:8080/maven</url>
-    </repository>
-  </repositories>
-</project>
-```
-
-Run `mvn install` (or `mvn install -U` to force download dependencies).
-
-### Maven proxy Repo
-
-Try this `maven-central.yaml` file to host a proxy to Maven central:
-
-```yaml
-repo:
-  type: maven-proxy
-  storage: default
-```
-
-Artipie will redirect all Maven requests to Maven central.
-Add it [as a mirror](https://maven.apache.org/guides/mini/guide-mirror-settings.html)
-to `settings.xml`:
-```xml
-<settings>
-  <mirrors>
-    <mirror>
-      <id>artipie-mirror</id>
-      <name>Artipie Mirror Repository</name>
-      <url>https://central.artipie.com/mirrors/maven-central</url>
-      <mirrorOf>central</mirrorOf>
-    </mirror>
-  </mirrors>
-</settings>
-```
-
-### RPM Repo
-
-Create new directory `/var/artipie`, directory for configuration files
-`/var/artipie/repo` and directory for RPM repository `/var/artipie/centos`.
-Put repository config file to `/var/artipie/repo/centos.yaml`:
-
-```yaml
-repo:
-  type: rpm
-  storage:
-    type: fs
-    path: /var/artipie/centos
-  settings:
-    digest: sha256 # Digest algorithm for rpm packages checksum calculation, sha256 (default) and sha1 are supported
-    naming-policy: sha1 # Naming policy for metadata files: plain, sha1 or sha256 (default) prefixed
-    filelists: true # Calculate metadata filelists.xml, true by default
-      
-```
-
-Put all RPM packages to repository directory: `/var/artipie/centos/centos`.
-
-Optional: generate metadata using [CLI tool](https://github.com/artipie/rpm-adapter/).
-
-Start Artipie Docker image:
-
-```bash
-$ docker run -v /var/artipie:/var/artipie artipie/artipie
-```
-
-On the client machine add local repository to the list of repos:
-
- - Install `yum-utils` if needed: `yum install yum-utils`
- - Add repository: `yum-config-manager --add-repo=http://yourepo/`
- - Refresh the repo: `yum upgrade all`
- - Download packages: `yum install package-name`
-
-### NPM Repo
-
-Try this `npm.yaml` file:
-
-```yaml
-repo:
-  type: npm
-  path: /npm
-  storage:
-    type: fs
-    path: /tmp/artipie/data/npm
-  permissions:
-    john:
-      - download
-      - upload
-    jane:
-      - upload
-```
-
-To publish your npm project use the following command:
-
-```bash
-$ npm publish --registry=http://localhost:8080/npm
-```
-
-### NPM Authentication
-
-- Calculate `base64` of the `user:password` string:
-```
-    $ echo -n 'user:password' | base64
-```
-
-- Edit your `$HOME/.npmrc` file:
-```
-    always-auth=true
-    _auth=<base64 string>
-```
-
-### NPM Proxy Repo
-
-Try this `npm-proxy.yaml` file:
-
-```yaml
-repo:
-  type: npm-proxy
-  path: npm-proxy
-  storage:
-    type: fs
-    path: /tmp/artipie/data/npm-proxy
-  settings:
-    remote:
-      url: https://registry.npmjs.org
-```
-
-To use it for downloading packages use the following command:
-
-```bash
-$ npm install --registry=http://localhost:8080/npm-proxy <package name>
-```
-
-or set it as a default repository:
-
-```bash
-$ npm set registry http://localhost:8080/npm-proxy
-```
-
-### Go Repo
-
-Try this `go.yaml` file:
-
-```yaml
-repo:
-  type: go
-  path: go
-  storage:
-    type: fs
-    path: /tmp/artipie/data/go
-  permissions:
-    admin:
-      - "*"
-    "*":
-      - download
-```
-
-To use it for installing packages add it to `GOPROXY` environment variable:
-
-```bash
-$ export GOPROXY="http://localhost:8080/go,https://proxy.golang.org,direct"
-```
-
-Go packages have to be located in the local repository by their
-names and versions, contain Go module and dependencies information
-in `.mod` and `.info` files. Here is an example for package
-`example.com/foo/bar` versions `0.0.1` and `0.0.2`:
-
-```
-/example.com
-  /foo
-    /bar
-      /@v
-        list
-        v0.0.1.zip
-        v0.0.1.mod
-        v0.0.1.info
-        v0.0.2.zip
-        v0.0.2.mod
-        v0.0.2.info
-```
-
-`list` is simple text file with list of the available versions.
-You can use [go-adapter](https://github.com/artipie/go-adapter#how-it-works)
-to generate necessary files and layout for Go source code.
-
-### PHP Composer Repo
-
-Try this `my-php.yaml` file:
-
-```yaml
-repo:
-  type: php
-  path: my-php
-  storage:
-    type: fs
-    path: /tmp/artipie/data/my-php
-```
-
-To publish your PHP Composer package create package description JSON file `my-package.json`
-with the following content:
-
-```json
-{
-  "name": "my-org/my-package",
-  "version": "1.0.0",
-  "dist": {
-    "url": "https://www.my-org.com/files/my-package.1.0.0.zip",
-    "type": "zip"
-  }
-}
-```
-
-And add it to repository using PUT request:
-
-```bash
-$ curl -X PUT -T 'my-package.json' "http://localhost:8080/my-php"
-```
-
-To use this library in your project add requirement and repository to `composer.json`:
-
-```json
-{
-    "repositories": [
-         {"type": "composer", "url": "http://localhost:8080/my-php"}
-    ],
-    "require": {
-        "my-org/my-package": "1.0.0"
-    }
-}
-```
-
-### NuGet Repo
-
-Try this `nuget.yaml` file:
-
-```yaml
-repo:
-  type: nuget
-  path: my-nuget
-  url: http://localhost:8080/my-nuget
-  storage:
-    type: fs
-    path: /tmp/artipie/data/my-nuget
-```
-
-To publish your NuGet package use the following command:
-
-```bash
-$ nuget push my.lib.1.0.0.nupkg -Source=http://localhost:8080/my-nuget/index.json
-```
-
-To install the package into a project use the following command:
-
-```bash
-$ nuget install MyLib -Version 1.0.0 -Source=http://localhost:8080/my-nuget/index.json
-```
-
-### Gem Repo
-
-Try this `gem.yaml` file:
-
-```yaml
-repo:
-  type: gem
-  storage:
-    type: fs
-    path: /tmp/artipie/data/my-nuget
-```
-
-Publish a gem:
-
-```bash
-$ gem push my_first_gem-0.0.0.gem --host http://localhost:8080/gem
-```
-
-Install a gem:
-
-```bash
-$ gem install my_first_gem --source http://localhost:8080/gem
-```
-
-### Helm chart repo
-
-Try this `helm.yaml` file:
-
-```yaml
-repo:
-  type: helm
-  storage:
-    type: fs
-    path: /tmp/artipie/data/helm-charts
-```
-
-Publish a chart:
-
-```bash
-$ curl --data-binary "@my_chart-1.6.4.tgz" http://localhost:8080/helm
-```
-
-Install a chart:
-
-```bash
-$ helm repo add artipie http://localhost:8080/helm/charts
-$ helm install my_chart artipie
-```
-
-### Docker Repo
-
-Try this `docker.yaml` file:
-
-```yaml
-repo:
-  type: docker
-  storage:
-    type: fs
-    path: /tmp/artipie/data/my-docker
-```
-
-Docker registry has to be protected by HTTPS and should have no prefix in path.
-In order to access this Docker repository it is required to run a reverse proxy such as
-[nginx](https://nginx.org/) or [lighttpd](https://www.lighttpd.net/) to protect Artipie
-with HTTPS and add forwarding of requests from `my-docker.my-company.com/<path>` to
-`my-artipie.my-company.com/my-docker/<path>`.
-Then to push your Docker image use the following command:
-
-```bash
-$ docker push my-docker.my-company.com/my-image
-```
-
-To pull the image use the following command:
-
-```bash
-$ docker pull my-docker.my-company.com/my-image
-```
-
-### Docker Proxy Repo
-
-Try this `docker-proxy.yaml` file to host a proxy to `mcr.microsoft.com` registry:
-
-```yaml
-repo:
-  type: docker-proxy
-  settings:
-    host: mcr.microsoft.com
-```
-
-Artipie will redirect all pull requests to specified registry.
-
-Proxy repository supports caching in local storage.
-To enable it and make previously accessed images available when source repository is down 
-add `storage` section to config:
-
-```yaml
-repo:
-  type: docker-proxy
-  settings:
-    host: mcr.microsoft.com
-  storage:
-    type: fs
-    path: /tmp/artipie/data/my-docker-cache
-```
-
-### Python repo
-
-Try this `pypi.yaml` file:
-
-```yaml
-repo:
-  type: pypi
-  storage:
-    type: fs
-    path: /tmp/artipie/data/python-repo
-```
-
-Publish a package(whl or tar.gz):
-  * Install twine utility, if you don't do it already [docs](https://packaging.python.org/tutorials/packaging-projects/#uploading-the-distribution-archives).
-```bash
-$ python3 -m pip install --user --upgrade twine
-```
-  * build the package, as described in python docs
-  * upload to server with a command
-```bash
-$ python3 -m twine upload --repository-url http://localhost:8080/pypi/ -u user.name -p pass testpkg/dist/*
-```
-
-Install a package:
-
-```bash
-$ pip install --index-url http://localhost:8080/pypi/ testpkg
-```
-
->>>>>>> 6b11bc62
 ## Additional configuration
 
 Environment variables:
