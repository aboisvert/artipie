--- conflicted
+++ resolved
@@ -113,13 +113,13 @@
     </dependency>
     <dependency>
       <groupId>com.artipie</groupId>
-<<<<<<< HEAD
       <artifactId>vertx-server</artifactId>
       <version>0.1.1</version>
-=======
+    </dependency>
+    <dependency>
+      <groupId>com.artipie</groupId>
       <artifactId>files-adapter</artifactId>
       <version>0.1</version>
->>>>>>> b133ff66
     </dependency>
   </dependencies>
   <build>
